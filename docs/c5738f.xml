<?xml version="1.0" encoding="UTF-8"?>
<rss version="2.0" xmlns:dc="http://purl.org/dc/elements/1.1/" xmlns:content="http://purl.org/rss/1.0/modules/content/" xmlns:atom="http://www.w3.org/2005/Atom" xmlns:media="http://search.yahoo.com/mrss/">
    <channel>
        <title>什么值得买</title>
        <link>http://www.smzdm.com</link>
        
        <item>
<<<<<<< HEAD
            <id>https://www.smzdm.com/p/104806776/</id>
            <title>MINISO 名创优品 三丽鸥剧院系列盲盒摆件端盒 玩具公仔 情人节生日礼物 单盒（随机不指定） 26.9元（需买2件，需用券）</title>
            <link>https://www.smzdm.com/p/104806776/</link>
            <guid isPermaLink="false">https://www.smzdm.com/p/104806776/</guid>
            <pubDate></pubDate>
            <updated>Tue, 20 Feb 2024 22:37:10</updated>
=======
            <id>https://www.smzdm.com/p/117198216/</id>
            <title>京觅 Mr.Seafood 京鲜生 京觅 Mr.Seafood 京鲜生 国产黄杏 500g装 新鲜水果 13.53元</title>
            <link>https://www.smzdm.com/p/117198216/</link>
            <guid isPermaLink="false">https://www.smzdm.com/p/117198216/</guid>
            <pubDate></pubDate>
            <updated>Sun, 23 Jun 2024 01:25:11</updated>
>>>>>>> 1df0cf50
                
                
            <content:encoded>
                <![CDATA[
                    
<<<<<<< HEAD
                    eleven83
                ]]>
            </content:encoded>
        </item>
        
        <item>
            <id>https://www.smzdm.com/p/104803077/</id>
            <title>KIRI 凯瑞 甜心小酪 再制干酪 清新柠檬挞味 78g 17.49元（需买5件，需用券）</title>
            <link>https://www.smzdm.com/p/104803077/</link>
            <guid isPermaLink="false">https://www.smzdm.com/p/104803077/</guid>
            <pubDate></pubDate>
            <updated>Tue, 20 Feb 2024 21:03:18</updated>
                
                
            <content:encoded>
                <![CDATA[
                    
                    剁手少女J
=======
                    爱吃酸奶糕的米粒
>>>>>>> 1df0cf50
                ]]>
            </content:encoded>
        </item>
        
    </channel>
</rss><|MERGE_RESOLUTION|>--- conflicted
+++ resolved
@@ -5,48 +5,18 @@
         <link>http://www.smzdm.com</link>
         
         <item>
-<<<<<<< HEAD
-            <id>https://www.smzdm.com/p/104806776/</id>
-            <title>MINISO 名创优品 三丽鸥剧院系列盲盒摆件端盒 玩具公仔 情人节生日礼物 单盒（随机不指定） 26.9元（需买2件，需用券）</title>
-            <link>https://www.smzdm.com/p/104806776/</link>
-            <guid isPermaLink="false">https://www.smzdm.com/p/104806776/</guid>
-            <pubDate></pubDate>
-            <updated>Tue, 20 Feb 2024 22:37:10</updated>
-=======
             <id>https://www.smzdm.com/p/117198216/</id>
             <title>京觅 Mr.Seafood 京鲜生 京觅 Mr.Seafood 京鲜生 国产黄杏 500g装 新鲜水果 13.53元</title>
             <link>https://www.smzdm.com/p/117198216/</link>
             <guid isPermaLink="false">https://www.smzdm.com/p/117198216/</guid>
             <pubDate></pubDate>
             <updated>Sun, 23 Jun 2024 01:25:11</updated>
->>>>>>> 1df0cf50
                 
                 
             <content:encoded>
                 <![CDATA[
                     
-<<<<<<< HEAD
-                    eleven83
-                ]]>
-            </content:encoded>
-        </item>
-        
-        <item>
-            <id>https://www.smzdm.com/p/104803077/</id>
-            <title>KIRI 凯瑞 甜心小酪 再制干酪 清新柠檬挞味 78g 17.49元（需买5件，需用券）</title>
-            <link>https://www.smzdm.com/p/104803077/</link>
-            <guid isPermaLink="false">https://www.smzdm.com/p/104803077/</guid>
-            <pubDate></pubDate>
-            <updated>Tue, 20 Feb 2024 21:03:18</updated>
-                
-                
-            <content:encoded>
-                <![CDATA[
-                    
-                    剁手少女J
-=======
                     爱吃酸奶糕的米粒
->>>>>>> 1df0cf50
                 ]]>
             </content:encoded>
         </item>
