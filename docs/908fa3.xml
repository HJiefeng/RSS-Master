<?xml version="1.0" encoding="UTF-8"?>
<rss version="2.0" xmlns:dc="http://purl.org/dc/elements/1.1/" xmlns:content="http://purl.org/rss/1.0/modules/content/" xmlns:atom="http://www.w3.org/2005/Atom" xmlns:media="http://search.yahoo.com/mrss/">
    <channel>
        <title>36氪 - 最新资讯频道</title>
        <link>https://www.36kr.com/information/web_news</link>
        
        <item>
            <id>https://www.36kr.com/p/2998717634655363</id>
            <title>字节跳动实习生投毒自家大模型细节曝光，影响到底有多大？</title>
            <link>https://www.36kr.com/p/2998717634655363</link>
            <guid isPermaLink="false">https://www.36kr.com/p/2998717634655363</guid>
            <pubDate></pubDate>
            <updated>Sat, 19 Oct 2024 05:30:20 GMT</updated>
                
                
            <content:encoded>
                <![CDATA[
                    
<<<<<<< HEAD
                        <div> 关键词: <字节跳动, 实习生, 模型训练, 内部攻击>
<br>
<br>
总结: 字节跳动在今年6月遭遇了一名实习生的内部技术攻击，该实习生因对资源分配不满，利用Huggingface平台的漏洞破坏了团队的模型训练任务。事件导致模型训练效果不稳定，影响了团队的工作。虽然传闻损失可能超过千万美元，但内部人士表示实际损失并不严重。字节跳动已对该实习生进行辞退，并通报相关行业联盟和学校，但目前未受到其他处罚。该实习生为在读博士生，曾参与重要研究项目。 </div>
=======
                        <div> 关键词: 字节跳动, 实习生, 内部技术袭击, 模型训练
<br>
<br>
总结: 本文介绍了字节跳动公司内部发生的一起技术袭击事件，一名实习生利用漏洞破坏了团队的模型训练任务，导致公司遭受损失。事件曝光后，实习生试图推卸责任，但最终被公司辞退并通报相关机构。事件暴露了实习生权限管理不严的问题，引发了对实习生权限的担忧。 </div>
>>>>>>> 913eed3c
                        <hr>
                    
                    <p class="image-wrapper">本文来自微信公众号<a href="https://mp.weixin.qq.com/s/T7a2wzKvdoOgauhMK7K0yQ" rel="noopener noreferrer nofollow">“凤凰网科技”</a>，作者：董雨晴，36氪经授权发布。</p>
  <p><strong>作者｜董雨晴</strong></p>
  <p>10月19日，字节跳动大模型训练遭实习生攻击一事引发广泛关注。据多位知情人士透露，字节跳动某技术团队在今年6月遭遇了一起内部技术袭击事件，一名实习生因对团队资源分配不满，使用攻击代码破坏了团队的模型训练任务。</p>
  <p class="image-wrapper"><img src="https://img.36krcdn.com/hsossms/20241019/v2_02aa47677a89437c8005fc81f6e2ac1f@1883322323_oswg80953oswg640oswg516_img_000?x-oss-process=image/format,jpg/interlace,1/format,jpg/interlace,1/format,jpg/interlace,1/format,jpg/interlace,1" /></p>
  <p class="img-desc" label="图片描述">图｜来源于网络&nbsp;</p>
  <p>据悉，该事件的主要涉事者为一名田姓实习生所为，他利用了Huggingface（HF）平台的漏洞，在公司的共享模型中写入了破坏代码，导致模型训练效果忽高忽低，无法产生预期的训练成果。</p>
  <p>一位前字节技术员工表示，“字节AI Lab的实习生权限和正职员工差异不大，也使得此次事件有了发生的机会”，其也对此次事件带来的恶性影响表达了担忧，“这件事之后肯定会极大地收缩实习生的权限”。</p>
  <p>在消息曝出后，该名涉事实习生试图在社交平台上辟谣，将责任推给他人，不过很快便遭到了接近字节跳动人士的否认。</p>
  <p>据相关知情人士在Gitbub上表述，<strong>“你（指田某）在长达2个月的时间里对集群代码进行恶意攻击，对公司近30位各级员工造成巨大伤害，让你的同事近一个季度的工作白费。所有的记录和审查都证明这是不容狡辩的事实！”</strong></p>
  <p>该名人士还分享了一则调查人员对田姓实习生 (TianKeyu)的询问录音，录音中的对话还原其攻击的过程：田某最先输入的code本来是被用于影响通讯和随机性的，“最开始的时候它并不是以攻击为目的，它是为了debug，但这确实会涉及到程序的一些运行情况。但是后面它经过一些文件，就是那些upload文件，code也会被update，code就变成了攻击code。它大概的作用就是去修改code，然后就会造成一些后果。”</p>
  <p>录音中疑似田某本人的回应承认了其通过update使得code带有了攻击性。其也对问询人员明确表示，“就是因为某些原因导致了我们都非常不满”。</p>
  <p><strong>另据传闻称此次损失可能超过千万美元，但内部人士表示实际损失并没有传闻中那么严重。</strong></p>
  <p>据了解，该事件发生于今年6月底，<strong>目前字节跳动已对田姓实习生采取了辞退处理，并将此事通报给相关行业联盟和该实习生所在的学校。</strong></p>
  <p>不过前述相关知情人士表示，<strong>除了被字节辞退，田某目前未受到任何处罚。</strong></p>
  <p class="image-wrapper"><img src="https://img.36krcdn.com/hsossms/20241019/v2_9f72ab6b2d95458eae6b039c58ab7cc8@1883322323_oswg97553oswg1080oswg608_img_000?x-oss-process=image/format,jpg/interlace,1/format,jpg/interlace,1/format,jpg/interlace,1/format,jpg/interlace,1" /></p>
  <p>多方消息显示，田姓实习生为国内某高校在读博士生，于2021年9月起在字节AI Lab实习，其所在的团队刚在今年4月与北大王立威团队提出了VAR研究，在图像生成质量、推理速度、数据效率和可拓展性等方面均超过了DiT。此外，VAR的推理速度比传统自回归模型快了约20倍。</p>
  <p>截至发稿，字节跳动方面仍未对此事进行公开回应。</p>
  <p>注：本文部分图片来源于网络，如有侵权，可联系我们删除。</p>
                ]]>
            </content:encoded>
        </item>
        
        <item>
            <id>https://www.36kr.com/p/2997990287505282</id>
            <title>对标特斯拉，这家充电企业暴涨164%</title>
            <link>https://www.36kr.com/p/2997990287505282</link>
            <guid isPermaLink="false">https://www.36kr.com/p/2997990287505282</guid>
            <pubDate></pubDate>
            <updated>Sat, 19 Oct 2024 02:26:47 GMT</updated>
                
                
            <content:encoded>
                <![CDATA[
                    
<<<<<<< HEAD
                        <div> 关键词: <XCHG, 智能充电, IPO, 电动汽车充电器>
<br>
<br>
总结: XCHG Limited智能充电有限公司在美东时间10月17日股价上涨超10%，上市以来股价较发行价上涨164%。公司通过公开募股募资约1430万美元，资金主要用于建设新制造设施和开发技术。尽管XCHG声称是全球领先者，但其销量和收入仍相对有限，2023年前9个月净亏损670万美元。XCHG的产品包括多种功率的智能直流充电器，且其净零系列产品具备将多余电力返回电网的能力。公司在中国和欧洲市场均有业务，且在欧洲的收入增长显著。 </div>
=======
                        <div> 关键词: XCHG Limited, 智能充电, 募资, 市场竞争
<br>
<br>
总结: 本文介绍了XCHG Limited智能充电有限公司的股价上涨情况以及其募资和市场竞争情况。公司在德克萨斯州建设新制造设施、开发能源管理和电池管理技术、扩大全球市场以及增强运营资金。尽管公司号称全球领先者，但实际销量和收入仍有限。其产品线包括智能直流充电器和净零系列，具有将多余电力返回电网的能力。公司计划利用最新一轮融资在美国建造充电器工厂。 </div>
>>>>>>> 913eed3c
                        <hr>
                    
                    <p style="margin-right: 8px; margin-bottom: 0px; margin-left: 8px; letter-spacing: 0.578px;"><span style="color: #2C2F64;"><strong><span style="font-size: 16px; letter-spacing: 1px;"></span></strong></span></p>
  <p style="margin-right: 8px; margin-bottom: 0px; margin-left: 8px; letter-spacing: 0.578px;"><span style="color: #2C2F64;"><strong><span style="font-size: 16px; letter-spacing: 1px;"></span></strong></span></p>
  <p>本文来自微信公众号<a href="https://mp.weixin.qq.com/s?__biz=MzI4Mzc0ODQxOQ==&amp;mid=2247751383&amp;idx=1&amp;sn=011ded4e7a38bfcac3906f68d8086d1a&amp;chksm=ea553682f6ef993537d73059865fbcee48ea4565fac7fccdea4b7e6c27ea798abbb340e0d55f&amp;scene=0&amp;xtrack=1#rd" rel="noopener noreferrer nofollow">“美股研究社”（ID：meigushe）</a>，作者：美股研究社，36氪经授权发布。</p>
  <p>美东时间10月17日，XCHG Limited智能充电有限公司（以下简称“智能充电”）股价上涨超10%，最终以19.15美元收盘。上市以来，智能充电公司的股价较发行价7.25美元超164%。</p>
  <p>此前，公司在9月10日以每股6.2美元公开募股，扣除各项费用后，实际募资约为1430万美元。如果承销商全额行使额外购买权，募资总额将增至1710万美元。</p>
  <p>根据招股书介绍，其募集资金主要用于在德克萨斯州建设新制造设施、开发能源管理和电池管理技术、扩大全球市场以及增强运营资金。</p>
  <p>事实上，IPO看起来相当温和，至少从该公司预计市值不到1亿美元来看是这样。但在该公司稳健的前景和相对强大的承销团队（包括德意志银行以及专注于中国的巨头华泰证券和老虎证券）的推动下，融资总有可能出现意外的上涨。</p>
  <p>XCHG的电动汽车(EV)充电器是全球储能解决方案市场的一部分，根据本月早些时候提交的IPO招股说明书中的第三方市场数据，预计到2026年该市场价值将达到900亿美元。使用直流(DC)的快速充电器市场增长最快，需求每年增长约33%，从2021年的4.0 TWh增长到2030年的52.0 TWh。XCHG是欧洲第二大直流快速充电器销售商。招股说明书称，市场分散且竞争激烈。</p>
  <p>那么，同样使用XCharge这个名称的XCHG的竞争对手到底是谁？美国巨头特斯拉(TSLA)是最大的汽车巨头之一，拥有世界领先的全球网络，拥有50,000多个“超级充电站”。据EV杂志报道，第四大电动汽车充电器制造商是中国的NaaS Technology(NAAS)。其他主要充电站制造商包括EVgo(EVGO)和Blink Charging(BLNK)。</p>
  <p>Blink Charging目前的市销率(P/S)为1.72，而EVgo的市销率略低，为1.56。根据今年的预计销售额，大约1.6的类似市盈率将使XCHG的市场价值约为6000万美元。</p>
  <p>尽管XCHG号称是全球领先者，但其实际销量仍相当小。该公司的直流快速充电器销量从2021年的807台增加到2022年的1,934台，增长了一倍多，去年前9个月的销量总计1,443台。同时，它声称自近十年前成立以来，已在全球销售了超过40,000个充电器。</p>
  <p>同样，XCHG的收入尽管正在快速增长，但仍然相当有限。去年前9个月，这一数字从去年同期的1,920万美元增长了46%，达到2,800万美元。其毛利率也从2021年的35.2%稳步提高至去年前9个月的44.2%。但同期其运营费用增加了两倍，从630万美元增至1,840万美元，这主要是由于首次公开募股前750万美元的股票薪酬。最重要的是，该公司在2023年前9个月陷入亏损，净亏损670万美元，扭转了上年同期70万美元的净利润。</p>
  <p>XCHG的产品线包括最大输出功率为200千瓦的智能直流充电器C6EU、最大输出功率为400千瓦的C7超快速充电器以及输出功率为210千瓦的新型净零系列。相比之下，特斯拉的超级充电站的输出功率为250 kW。XCHG净零系列的一个差异化因素是其能够将多余电力返回电网，这一因素可以通过降低运营成本来吸引买家。</p>
  <p>走出特斯拉</p>
  <p>XCHG由前特斯拉项目经理侯逸飞和丁锐于2015年成立，他们最初将目光投向了通过一系列政府激励措施积极推广新能源汽车（NEV）的中国本土市场。</p>
  <p>两人看到了充电站的机会，2009年左右中国新能源汽车热潮开始时，充电站非常缺乏。侯在特斯拉任职期间负责特斯拉的公共充电站。他在公司工作了一年多后就离开了，因为他认为他和丁可以通过在硬件中添加基于云的管理软件来改进这些充电器。丁也在特斯拉工作了相对较短的不到两年的时间。</p>
  <p>两家公司开始为能源和交通行业的客户提供车队或服务站的套餐，其中包括中国最大的电网运营商国家电网公司。截至2018年，他们已在中国供应了20,000个充电站，其中大部分位于北京和深圳。相比之下，根据独立数据，截至2017年底，中国共有32.1万个公共充电桩。</p>
  <p>该公司在汉堡开设了办事处，开始探索最近也蓬勃发展的欧洲市场。与中国一样，欧洲业务也有政府的大力支持，最近其收入超过了中国。其在欧洲的支持者包括壳牌风险投资公司（Shell Ventures），该公司参与了2021年和2023年的B轮和C轮融资。其欧洲收入同比增长120%，至2022年达到1820万美元，而来自中国的收入仅为420万美元，而来自中国的收入仅为690万美元。来自其他国家。</p>
  <p>那么，我们应该从这个列表中期待什么？Seeking Alpha分析师多诺万·琼斯(Donovan Jones)对该公司的收入增长放缓、经营业绩参差不齐以及其净零系列产品尽管有能力将未使用的电力返回电网的能力大体上未经证实表示了不满。但如果充电站运营商喜欢其降低成本的能力，净零系列也可能会改变游戏规则，因为XCHG是少数生产此类“电池到电网”充电器的公司之一。</p>
  <p>2023年，XCHG表示将利用最新一轮融资的资金在美国为Net Zero系列建造一座充电器工厂，该系列产品于去年8月在德克萨斯州推出。在招股说明书中，该公司表示将使用IPO收益的另外50%用于投资德克萨斯工厂，其中20%将用于研发，20%用于全球市场扩张，10%用于营运资金。</p>
  <p>XCHG至少表现出了先见之明，首先关注发展较快的欧洲市场，而不是发展较慢的美国市场。2021年欧洲安装的充电器数量为45,000台，而北美为23,100台。招股说明书显示，2022年至2026年间，欧洲的这一数字预计每年增长83.6%，略高于北美81.5%的预测。这意味着到2026年，欧洲充电器的安装量将达到910,000个，远高于北美的544,200个。</p>
  <p>因此，对于任何能够开发出流行充电器来为下一代新能源汽车提供动力的人来说，市场显然拥有巨大的潜力。现在，XCHG只需要加强其业务，并证明它可以成为该领域的全球领导者。</p>
  <p style="margin-right: 8px; margin-bottom: 0px; margin-left: 8px; letter-spacing: 0.578px;"><span style="color: #2C2F64;"><strong><span style="font-size: 16px; letter-spacing: 1px;"></span></strong></span></p>
  <section style="text-align: center; margin-left: 8px; margin-right: 8px;"></section>
                ]]>
            </content:encoded>
        </item>
        
    </channel>
</rss><|MERGE_RESOLUTION|>--- conflicted
+++ resolved
@@ -16,17 +16,10 @@
             <content:encoded>
                 <![CDATA[
                     
-<<<<<<< HEAD
-                        <div> 关键词: <字节跳动, 实习生, 模型训练, 内部攻击>
-<br>
-<br>
-总结: 字节跳动在今年6月遭遇了一名实习生的内部技术攻击，该实习生因对资源分配不满，利用Huggingface平台的漏洞破坏了团队的模型训练任务。事件导致模型训练效果不稳定，影响了团队的工作。虽然传闻损失可能超过千万美元，但内部人士表示实际损失并不严重。字节跳动已对该实习生进行辞退，并通报相关行业联盟和学校，但目前未受到其他处罚。该实习生为在读博士生，曾参与重要研究项目。 </div>
-=======
                         <div> 关键词: 字节跳动, 实习生, 内部技术袭击, 模型训练
 <br>
 <br>
 总结: 本文介绍了字节跳动公司内部发生的一起技术袭击事件，一名实习生利用漏洞破坏了团队的模型训练任务，导致公司遭受损失。事件曝光后，实习生试图推卸责任，但最终被公司辞退并通报相关机构。事件暴露了实习生权限管理不严的问题，引发了对实习生权限的担忧。 </div>
->>>>>>> 913eed3c
                         <hr>
                     
                     <p class="image-wrapper">本文来自微信公众号<a href="https://mp.weixin.qq.com/s/T7a2wzKvdoOgauhMK7K0yQ" rel="noopener noreferrer nofollow">“凤凰网科技”</a>，作者：董雨晴，36氪经授权发布。</p>
@@ -63,17 +56,10 @@
             <content:encoded>
                 <![CDATA[
                     
-<<<<<<< HEAD
-                        <div> 关键词: <XCHG, 智能充电, IPO, 电动汽车充电器>
-<br>
-<br>
-总结: XCHG Limited智能充电有限公司在美东时间10月17日股价上涨超10%，上市以来股价较发行价上涨164%。公司通过公开募股募资约1430万美元，资金主要用于建设新制造设施和开发技术。尽管XCHG声称是全球领先者，但其销量和收入仍相对有限，2023年前9个月净亏损670万美元。XCHG的产品包括多种功率的智能直流充电器，且其净零系列产品具备将多余电力返回电网的能力。公司在中国和欧洲市场均有业务，且在欧洲的收入增长显著。 </div>
-=======
                         <div> 关键词: XCHG Limited, 智能充电, 募资, 市场竞争
 <br>
 <br>
 总结: 本文介绍了XCHG Limited智能充电有限公司的股价上涨情况以及其募资和市场竞争情况。公司在德克萨斯州建设新制造设施、开发能源管理和电池管理技术、扩大全球市场以及增强运营资金。尽管公司号称全球领先者，但实际销量和收入仍有限。其产品线包括智能直流充电器和净零系列，具有将多余电力返回电网的能力。公司计划利用最新一轮融资在美国建造充电器工厂。 </div>
->>>>>>> 913eed3c
                         <hr>
                     
                     <p style="margin-right: 8px; margin-bottom: 0px; margin-left: 8px; letter-spacing: 0.578px;"><span style="color: #2C2F64;"><strong><span style="font-size: 16px; letter-spacing: 1px;"></span></strong></span></p>
