<?xml version="1.0" encoding="UTF-8"?>
<rss version="2.0" xmlns:dc="http://purl.org/dc/elements/1.1/" xmlns:content="http://purl.org/rss/1.0/modules/content/" xmlns:atom="http://www.w3.org/2005/Atom" xmlns:media="http://search.yahoo.com/mrss/">
    <channel>
        <title>stone记</title>
        <link>https://www.youtube.com/channel/UCghLs6s95LrBWOdlZUCH4qw</link>
        
        <item>
<<<<<<< HEAD
            <id>yt:video:HWteJLI8s5g</id>
            <title>最具争议，邓小平改革开放的由来，新中国十次危机之第五次危机 1978 1980（二）（20240218第6818期）</title>
            <link>https://www.youtube.com/watch?v=HWteJLI8s5g</link>
            <guid isPermaLink="false">yt:video:HWteJLI8s5g</guid>
            <pubDate></pubDate>
            <updated>2024-02-20T09:20:01+00:00</updated>
                
            <media:thumbnail url="https://i1.ytimg.com/vi/HWteJLI8s5g/hqdefault.jpg"/>
                
                
            <media:content url="https://www.youtube.com/v/HWteJLI8s5g?version=3"/>
                
            <content:encoded>
                <![CDATA[
                    
                    
                ]]>
            </content:encoded>
        </item>
        
        <item>
            <id>yt:video:YL5BKmUhyo4</id>
            <title>中国海警强行登船台湾观光船，双方都不认怂，两岸随时可能开战（20240219第6817期）</title>
            <link>https://www.youtube.com/watch?v=YL5BKmUhyo4</link>
            <guid isPermaLink="false">yt:video:YL5BKmUhyo4</guid>
            <pubDate></pubDate>
            <updated>2024-02-20T06:40:56+00:00</updated>
                
            <media:thumbnail url="https://i2.ytimg.com/vi/YL5BKmUhyo4/hqdefault.jpg"/>
                
                
            <media:content url="https://www.youtube.com/v/YL5BKmUhyo4?version=3"/>
                
            <content:encoded>
                <![CDATA[
                    
                    
                ]]>
            </content:encoded>
        </item>
        
        <item>
            <id>yt:video:p6JwOForEtQ</id>
            <title>刘雨欣洛杉矶豪宅被盗，奢侈品损失几千万（20240218第6816期）</title>
            <link>https://www.youtube.com/watch?v=p6JwOForEtQ</link>
            <guid isPermaLink="false">yt:video:p6JwOForEtQ</guid>
            <pubDate></pubDate>
            <updated>2024-02-20T06:09:22+00:00</updated>
=======
            <id>yt:video:ws0-5RyyPiM</id>
            <title>基辛格：做美国的敌人是危险的，而做美国的盟友则是致命的（20240622第7335期）</title>
            <link>https://www.youtube.com/watch?v=ws0-5RyyPiM</link>
            <guid isPermaLink="false">yt:video:ws0-5RyyPiM</guid>
            <pubDate></pubDate>
            <updated>2024-06-22T14:08:56+00:00</updated>
>>>>>>> 1df0cf50
                
            <media:thumbnail url="https://i4.ytimg.com/vi/ws0-5RyyPiM/hqdefault.jpg"/>
                
                
            <media:content url="https://www.youtube.com/v/ws0-5RyyPiM?version=3"/>
                
            <content:encoded>
                <![CDATA[
                    
                    
                ]]>
            </content:encoded>
        </item>
        
        <item>
            <id>yt:video:fN9-cpiQiJY</id>
            <title>习近平正式开启武统台湾进程，“台独”可判死刑是为占领后做法律准备（20240622第7336期）</title>
            <link>https://www.youtube.com/watch?v=fN9-cpiQiJY</link>
            <guid isPermaLink="false">yt:video:fN9-cpiQiJY</guid>
            <pubDate></pubDate>
<<<<<<< HEAD
            <updated>2024-02-20T05:56:56+00:00</updated>
=======
            <updated>2024-06-22T14:02:00+00:00</updated>
>>>>>>> 1df0cf50
                
            <media:thumbnail url="https://i3.ytimg.com/vi/fN9-cpiQiJY/hqdefault.jpg"/>
                
                
            <media:content url="https://www.youtube.com/v/fN9-cpiQiJY?version=3"/>
                
            <content:encoded>
                <![CDATA[
                    
                    
                ]]>
            </content:encoded>
        </item>
        
        <item>
            <id>yt:video:yFcBizFXSbw</id>
            <title>美国财政部将日本添加到汇率操纵国“监测名单”（20240622第7333期）</title>
            <link>https://www.youtube.com/watch?v=yFcBizFXSbw</link>
            <guid isPermaLink="false">yt:video:yFcBizFXSbw</guid>
            <pubDate></pubDate>
            <updated>2024-06-22T14:03:45+00:00</updated>
                
            <media:thumbnail url="https://i2.ytimg.com/vi/yFcBizFXSbw/hqdefault.jpg"/>
                
                
            <media:content url="https://www.youtube.com/v/yFcBizFXSbw?version=3"/>
                
            <content:encoded>
                <![CDATA[
                    
                    
                ]]>
            </content:encoded>
        </item>
        
        <item>
            <id>yt:video:iC2VgHjMTtU</id>
            <title>怼了一期习近平，当天YouTube收入就涨了三倍，反共的钱怎么就这么好挣呢（20240621第7332期）</title>
            <link>https://www.youtube.com/watch?v=iC2VgHjMTtU</link>
            <guid isPermaLink="false">yt:video:iC2VgHjMTtU</guid>
            <pubDate></pubDate>
            <updated>2024-06-22T15:52:57+00:00</updated>
                
            <media:thumbnail url="https://i2.ytimg.com/vi/iC2VgHjMTtU/hqdefault.jpg"/>
                
                
            <media:content url="https://www.youtube.com/v/iC2VgHjMTtU?version=3"/>
                
            <content:encoded>
                <![CDATA[
                    
                    
                ]]>
            </content:encoded>
        </item>
        
        <item>
            <id>yt:video:EXIeYUjGTJ0</id>
            <title>英伟达在掩饰美股的危机（20240621第7330期）</title>
            <link>https://www.youtube.com/watch?v=EXIeYUjGTJ0</link>
            <guid isPermaLink="false">yt:video:EXIeYUjGTJ0</guid>
            <pubDate></pubDate>
            <updated>2024-06-22T07:15:28+00:00</updated>
                
            <media:thumbnail url="https://i2.ytimg.com/vi/EXIeYUjGTJ0/hqdefault.jpg"/>
                
                
            <media:content url="https://www.youtube.com/v/EXIeYUjGTJ0?version=3"/>
                
            <content:encoded>
                <![CDATA[
                    
                    
                ]]>
            </content:encoded>
        </item>
        
        <item>
            <id>yt:video:6GjpavOVIbk</id>
            <title>阮富仲“竹式外交”拜登习近平普京纷纷来朝，对比幼稚的泽连斯基（20240621第7331期）</title>
            <link>https://www.youtube.com/watch?v=6GjpavOVIbk</link>
            <guid isPermaLink="false">yt:video:6GjpavOVIbk</guid>
            <pubDate></pubDate>
            <updated>2024-06-22T08:08:25+00:00</updated>
                
            <media:thumbnail url="https://i3.ytimg.com/vi/6GjpavOVIbk/hqdefault.jpg"/>
                
                
            <media:content url="https://www.youtube.com/v/6GjpavOVIbk?version=3"/>
                
            <content:encoded>
                <![CDATA[
                    
                    
                ]]>
            </content:encoded>
        </item>
        
        <item>
            <id>yt:video:2_xVhuLNUxA</id>
            <title>网红日本烧鸟Hachi（20240621第7404期）</title>
            <link>https://www.youtube.com/watch?v=2_xVhuLNUxA</link>
            <guid isPermaLink="false">yt:video:2_xVhuLNUxA</guid>
            <pubDate></pubDate>
            <updated>2024-06-22T06:17:53+00:00</updated>
                
            <media:thumbnail url="https://i3.ytimg.com/vi/2_xVhuLNUxA/hqdefault.jpg"/>
                
                
            <media:content url="https://www.youtube.com/v/2_xVhuLNUxA?version=3"/>
                
            <content:encoded>
                <![CDATA[
                    
                    
                ]]>
            </content:encoded>
        </item>
        
        <item>
            <id>yt:video:R3fiNBTMCH4</id>
            <title>中国蝉联百万美元富翁流失最多国家第一名，第二名你绝对想不到（20240620第7327期）</title>
            <link>https://www.youtube.com/watch?v=R3fiNBTMCH4</link>
            <guid isPermaLink="false">yt:video:R3fiNBTMCH4</guid>
            <pubDate></pubDate>
            <updated>2024-06-21T21:42:15+00:00</updated>
                
            <media:thumbnail url="https://i3.ytimg.com/vi/R3fiNBTMCH4/hqdefault.jpg"/>
                
                
            <media:content url="https://www.youtube.com/v/R3fiNBTMCH4?version=3"/>
                
            <content:encoded>
                <![CDATA[
                    
                    
                ]]>
            </content:encoded>
        </item>
        
        <item>
            <id>yt:video:Ogr99Mr8P7k</id>
            <title>中国vivo被印度政府明抢，印度号称全球化杀猪盘（20240620第7329期）</title>
            <link>https://www.youtube.com/watch?v=Ogr99Mr8P7k</link>
            <guid isPermaLink="false">yt:video:Ogr99Mr8P7k</guid>
            <pubDate></pubDate>
            <updated>2024-06-22T11:09:04+00:00</updated>
                
            <media:thumbnail url="https://i4.ytimg.com/vi/Ogr99Mr8P7k/hqdefault.jpg"/>
                
                
            <media:content url="https://www.youtube.com/v/Ogr99Mr8P7k?version=3"/>
                
            <content:encoded>
                <![CDATA[
                    
                    
                ]]>
            </content:encoded>
        </item>
        
        <item>
            <id>yt:video:FB2n6r3dM6c</id>
            <title>普京金正恩签署“全面战略伙伴关系”，最不安的是习近平（20240620第7328期）</title>
            <link>https://www.youtube.com/watch?v=FB2n6r3dM6c</link>
            <guid isPermaLink="false">yt:video:FB2n6r3dM6c</guid>
            <pubDate></pubDate>
            <updated>2024-06-21T19:37:57+00:00</updated>
                
            <media:thumbnail url="https://i3.ytimg.com/vi/FB2n6r3dM6c/hqdefault.jpg"/>
                
                
            <media:content url="https://www.youtube.com/v/FB2n6r3dM6c?version=3"/>
                
            <content:encoded>
                <![CDATA[
                    
                    
                ]]>
            </content:encoded>
        </item>
        
        <item>
            <id>yt:video:Dq9rLri932I</id>
            <title>复旦大学法学院毕业典礼上，一名毕业生上台揍了院长（20240620第7326期）</title>
            <link>https://www.youtube.com/watch?v=Dq9rLri932I</link>
            <guid isPermaLink="false">yt:video:Dq9rLri932I</guid>
            <pubDate></pubDate>
            <updated>2024-06-21T19:55:19+00:00</updated>
                
            <media:thumbnail url="https://i1.ytimg.com/vi/Dq9rLri932I/hqdefault.jpg"/>
                
                
            <media:content url="https://www.youtube.com/v/Dq9rLri932I?version=3"/>
                
            <content:encoded>
                <![CDATA[
                    
                    
                ]]>
            </content:encoded>
        </item>
        
        <item>
            <id>yt:video:it53YKXkBI4</id>
            <title>中国海警大战菲律宾特种兵，一名菲律宾特种兵手指被切掉（20240619第7325期）</title>
            <link>https://www.youtube.com/watch?v=it53YKXkBI4</link>
            <guid isPermaLink="false">yt:video:it53YKXkBI4</guid>
            <pubDate></pubDate>
            <updated>2024-06-21T16:09:17+00:00</updated>
                
            <media:thumbnail url="https://i2.ytimg.com/vi/it53YKXkBI4/hqdefault.jpg"/>
                
                
            <media:content url="https://www.youtube.com/v/it53YKXkBI4?version=3"/>
                
            <content:encoded>
                <![CDATA[
                    
                    
                ]]>
            </content:encoded>
        </item>
        
        <item>
            <id>yt:video:jz2XnbvsFmw</id>
            <title>中国老百姓用脚拒绝习近平的最新经济救市计划（20240619第7323期）</title>
            <link>https://www.youtube.com/watch?v=jz2XnbvsFmw</link>
            <guid isPermaLink="false">yt:video:jz2XnbvsFmw</guid>
            <pubDate></pubDate>
            <updated>2024-06-22T02:55:54+00:00</updated>
                
            <media:thumbnail url="https://i3.ytimg.com/vi/jz2XnbvsFmw/hqdefault.jpg"/>
                
                
            <media:content url="https://www.youtube.com/v/jz2XnbvsFmw?version=3"/>
                
            <content:encoded>
                <![CDATA[
                    
                    
                ]]>
            </content:encoded>
        </item>
        
<<<<<<< HEAD
=======
        <item>
            <id>yt:video:55r7_rDDzL4</id>
            <title>如果是我，就不会买尼康Z6三代，会等Z7三代（20240619第7321期）</title>
            <link>https://www.youtube.com/watch?v=55r7_rDDzL4</link>
            <guid isPermaLink="false">yt:video:55r7_rDDzL4</guid>
            <pubDate></pubDate>
            <updated>2024-06-21T02:30:46+00:00</updated>
                
            <media:thumbnail url="https://i2.ytimg.com/vi/55r7_rDDzL4/hqdefault.jpg"/>
                
                
            <media:content url="https://www.youtube.com/v/55r7_rDDzL4?version=3"/>
                
            <content:encoded>
                <![CDATA[
                    
                    
                ]]>
            </content:encoded>
        </item>
        
        <item>
            <id>yt:video:4oviS6B4Eq8</id>
            <title>日经：日本各年龄层对外国移民的不同接受度（20240619第7322期）</title>
            <link>https://www.youtube.com/watch?v=4oviS6B4Eq8</link>
            <guid isPermaLink="false">yt:video:4oviS6B4Eq8</guid>
            <pubDate></pubDate>
            <updated>2024-06-20T18:27:26+00:00</updated>
                
            <media:thumbnail url="https://i1.ytimg.com/vi/4oviS6B4Eq8/hqdefault.jpg"/>
                
                
            <media:content url="https://www.youtube.com/v/4oviS6B4Eq8?version=3"/>
                
            <content:encoded>
                <![CDATA[
                    
                    
                ]]>
            </content:encoded>
        </item>
        
>>>>>>> 1df0cf50
    </channel>
</rss><|MERGE_RESOLUTION|>--- conflicted
+++ resolved
@@ -5,63 +5,12 @@
         <link>https://www.youtube.com/channel/UCghLs6s95LrBWOdlZUCH4qw</link>
         
         <item>
-<<<<<<< HEAD
-            <id>yt:video:HWteJLI8s5g</id>
-            <title>最具争议，邓小平改革开放的由来，新中国十次危机之第五次危机 1978 1980（二）（20240218第6818期）</title>
-            <link>https://www.youtube.com/watch?v=HWteJLI8s5g</link>
-            <guid isPermaLink="false">yt:video:HWteJLI8s5g</guid>
-            <pubDate></pubDate>
-            <updated>2024-02-20T09:20:01+00:00</updated>
-                
-            <media:thumbnail url="https://i1.ytimg.com/vi/HWteJLI8s5g/hqdefault.jpg"/>
-                
-                
-            <media:content url="https://www.youtube.com/v/HWteJLI8s5g?version=3"/>
-                
-            <content:encoded>
-                <![CDATA[
-                    
-                    
-                ]]>
-            </content:encoded>
-        </item>
-        
-        <item>
-            <id>yt:video:YL5BKmUhyo4</id>
-            <title>中国海警强行登船台湾观光船，双方都不认怂，两岸随时可能开战（20240219第6817期）</title>
-            <link>https://www.youtube.com/watch?v=YL5BKmUhyo4</link>
-            <guid isPermaLink="false">yt:video:YL5BKmUhyo4</guid>
-            <pubDate></pubDate>
-            <updated>2024-02-20T06:40:56+00:00</updated>
-                
-            <media:thumbnail url="https://i2.ytimg.com/vi/YL5BKmUhyo4/hqdefault.jpg"/>
-                
-                
-            <media:content url="https://www.youtube.com/v/YL5BKmUhyo4?version=3"/>
-                
-            <content:encoded>
-                <![CDATA[
-                    
-                    
-                ]]>
-            </content:encoded>
-        </item>
-        
-        <item>
-            <id>yt:video:p6JwOForEtQ</id>
-            <title>刘雨欣洛杉矶豪宅被盗，奢侈品损失几千万（20240218第6816期）</title>
-            <link>https://www.youtube.com/watch?v=p6JwOForEtQ</link>
-            <guid isPermaLink="false">yt:video:p6JwOForEtQ</guid>
-            <pubDate></pubDate>
-            <updated>2024-02-20T06:09:22+00:00</updated>
-=======
             <id>yt:video:ws0-5RyyPiM</id>
             <title>基辛格：做美国的敌人是危险的，而做美国的盟友则是致命的（20240622第7335期）</title>
             <link>https://www.youtube.com/watch?v=ws0-5RyyPiM</link>
             <guid isPermaLink="false">yt:video:ws0-5RyyPiM</guid>
             <pubDate></pubDate>
             <updated>2024-06-22T14:08:56+00:00</updated>
->>>>>>> 1df0cf50
                 
             <media:thumbnail url="https://i4.ytimg.com/vi/ws0-5RyyPiM/hqdefault.jpg"/>
                 
@@ -82,11 +31,7 @@
             <link>https://www.youtube.com/watch?v=fN9-cpiQiJY</link>
             <guid isPermaLink="false">yt:video:fN9-cpiQiJY</guid>
             <pubDate></pubDate>
-<<<<<<< HEAD
-            <updated>2024-02-20T05:56:56+00:00</updated>
-=======
             <updated>2024-06-22T14:02:00+00:00</updated>
->>>>>>> 1df0cf50
                 
             <media:thumbnail url="https://i3.ytimg.com/vi/fN9-cpiQiJY/hqdefault.jpg"/>
                 
@@ -332,8 +277,6 @@
             </content:encoded>
         </item>
         
-<<<<<<< HEAD
-=======
         <item>
             <id>yt:video:55r7_rDDzL4</id>
             <title>如果是我，就不会买尼康Z6三代，会等Z7三代（20240619第7321期）</title>
@@ -376,6 +319,5 @@
             </content:encoded>
         </item>
         
->>>>>>> 1df0cf50
     </channel>
 </rss>