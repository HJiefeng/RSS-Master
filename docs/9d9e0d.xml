<?xml version="1.0" encoding="UTF-8"?>
<rss version="2.0" xmlns:dc="http://purl.org/dc/elements/1.1/" xmlns:content="http://purl.org/rss/1.0/modules/content/" xmlns:atom="http://www.w3.org/2005/Atom" xmlns:media="http://search.yahoo.com/mrss/">
    <channel>
        <title>AI探索站 - 即刻圈子</title>
        <link>https://m.okjike.com/topics/63579abb6724cc583b9bba9a</link>
        
        <item>
<<<<<<< HEAD
            <id>https://m.okjike.com/originalPosts/65d44b0638849f879f9cba22</id>
            <title>真没听说过。这人这么有名吗？</title>
            <link>https://m.okjike.com/originalPosts/65d44b0638849f879f9cba22</link>
            <guid isPermaLink="false">https://m.okjike.com/originalPosts/65d44b0638849f879f9cba22</guid>
            <pubDate></pubDate>
            <updated>Tue, 20 Feb 2024 06:47:34 GMT</updated>
                
                
            <content:encoded>
                <![CDATA[
                    
                    真没听说过。这人这么有名吗？<br /><img src="https://cdnv2.ruguoapp.com/Fq0Cw4T9zLXkgVX58wrsvIfOBU_1v3.jpg" /><br /><img src="https://cdnv2.ruguoapp.com/Fi7HHlwqYoeGb5bl-QsDdP2f7erzv3.jpg" />
                ]]>
            </content:encoded>
        </item>
        
        <item>
            <id>https://mp.weixin.qq.com/s/CEekD2YDy8uhxD2vLAm3KQ</id>
            <title>最近几天一直在研究Sora，然后为了方便我就写了一个自学的文档。 这本《橘匪🍊的sora自学手册》都是我这几天精心整理的sora学习资源，总共有5000多字。 这本手...</title>
            <link>https://mp.weixin.qq.com/s/CEekD2YDy8uhxD2vLAm3KQ</link>
            <guid isPermaLink="false">https://mp.weixin.qq.com/s/CEekD2YDy8uhxD2vLAm3KQ</guid>
            <pubDate></pubDate>
            <updated>Tue, 20 Feb 2024 06:10:20 GMT</updated>
                
                
            <content:encoded>
                <![CDATA[
                    
                    <img src="https://mmbiz.qpic.cn/mmbiz_jpg/JFXicHO83uibuTyFKBry94Mk0SDl4LxWHwLibxo6CrzkTib3uqM0ictt7aQBEW5aFjPUEVSIDGywZtf1DZIPAeQMZxg/0?wx_fmt=jpeg" /><br />                    <a href="https://mp.weixin.qq.com/s/CEekD2YDy8uhxD2vLAm3KQ">耗时3天，我写了一本5000字的《sora自学手册》！</a><br />                <br />最近几天一直在研究Sora，然后为了方便我就写了一个自学的文档。<br /><br />这本《橘匪🍊的sora自学手册》都是我这几天精心整理的sora学习资源，总共有5000多字。<br /><br />这本手册的内容包括——<br /><br />1、Sora基础介绍‍<br /><br />‍‍‍‍‍‍2、Sora生成的AI视频及提示词合集‍<br /><br />3、Sora学习资源汇总<br /><br />4、Sora的10个变现思路<br /><br /> 有需要的可以直接查阅
                ]]>
            </content:encoded>
        </item>
        
        <item>
            <id>https://m.okjike.com/originalPosts/65d2f64a38849f879f82011f</id>
            <title>Meta 发布了一个可以利用 AI 自动剪辑视频的 Agents LAVE。 这玩意再加上 Sora 这样的视频生成模型，一些简单的短视频以及广告视频基本上就不需要人工介入了，大...</title>
            <link>https://m.okjike.com/originalPosts/65d2f64a38849f879f82011f</link>
            <guid isPermaLink="false">https://m.okjike.com/originalPosts/65d2f64a38849f879f82011f</guid>
=======
            <id>https://m.okjike.com/originalPosts/663876c137f7165b21d3d2d9</id>
            <title>最近见到过最好的 Animatediff 作品，动作幅度很大，运动很流畅，而且画面表现也很强。 作者用 Blander 制作很简陋的动画，再用 Animatediff 转绘的。 制作过程...</title>
            <link>https://m.okjike.com/originalPosts/663876c137f7165b21d3d2d9</link>
            <guid isPermaLink="false">https://m.okjike.com/originalPosts/663876c137f7165b21d3d2d9</guid>
>>>>>>> 1df0cf50
            <pubDate></pubDate>
            <updated>Mon, 06 May 2024 06:20:49 GMT</updated>
                
                
            <content:encoded>
                <![CDATA[
                    
                    最近见到过最好的 Animatediff 作品，动作幅度很大，运动很流畅，而且画面表现也很强。<br /><br />作者用 Blander 制作很简陋的动画，再用 Animatediff 转绘的。<br /><br />制作过程视频在这里：https://www.instagram.com/p/C555jsDLlP_/<br /><video controls="" src="https://videocdn.jellow.site/lpQaJoZUT1ns4Be7quk9xtg1uv-5.mp4?sign=36fa02c4d3ef8b35c8693b9b879d6303&amp;t=663918fa"></video>
                ]]>
            </content:encoded>
        </item>
        
        <item>
            <id>https://m.okjike.com/originalPosts/663873ab3b9c66cae4a25e93</id>
            <title>一个很简单的教程，教你用 GPT-4 实现一个自动的 RAG 项目，系统可以自动决定从本地数据中查找还是联网获取内容。 项目地址：https://github.com/phidatahq/phid...</title>
            <link>https://m.okjike.com/originalPosts/663873ab3b9c66cae4a25e93</link>
            <guid isPermaLink="false">https://m.okjike.com/originalPosts/663873ab3b9c66cae4a25e93</guid>
            <pubDate></pubDate>
            <updated>Mon, 06 May 2024 06:07:39 GMT</updated>
                
                
            <content:encoded>
                <![CDATA[
                    
                    一个很简单的教程，教你用 GPT-4 实现一个自动的 RAG 项目，系统可以自动决定从本地数据中查找还是联网获取内容。<br /><br />项目地址：https://github.com/phidatahq/phidata/tree/main/cookbook/examples/auto_rag<br /><video controls="" src="https://videocdn.jellow.site/lqOqVKpZA4cTGc-jD943chA6O2oa.mp4?sign=7727f1859693db3bcc22495bde037ae7&amp;t=66391753"></video>
                ]]>
            </content:encoded>
        </item>
        
        <item>
            <id>https://m.okjike.com/originalPosts/6637901bde5f2873480daa6d</id>
            <title>今天候机的时候看到一款很特别的“AI 硬件”产品，给我留下了深刻印象。 先介绍一下这款产品，它叫诗歌相机（Poetry Camera），看着和一个拍立得相机并无二致，...</title>
            <link>https://m.okjike.com/originalPosts/6637901bde5f2873480daa6d</link>
            <guid isPermaLink="false">https://m.okjike.com/originalPosts/6637901bde5f2873480daa6d</guid>
            <pubDate></pubDate>
            <updated>Sun, 05 May 2024 13:56:43 GMT</updated>
                
                
            <content:encoded>
                <![CDATA[
                    
                    今天候机的时候看到一款很特别的“AI 硬件”产品，给我留下了深刻印象。<br /><br />先介绍一下这款产品，它叫诗歌相机（Poetry Camera），看着和一个拍立得相机并无二致，一切不同发生在用户按下快门之后。<br />完成拍摄后，相机吐出的不是相纸，而是一张印有一首诗歌的小纸条，就好像拍立得当场洗出了一张照片。诗歌纸条的内容，是 GPT-4V 基于用户拍摄的画面本身的元素/颜色/情绪等等信息，生成的一首小诗。<br /><br />这款产品给我的冲击之处在于，最先进的前沿技术代表与老式的仪式感代表在这款产品上得到了融合，特别是还是借助的诗歌这个载体。<br /><br />它不仅使用了拍立得这个具有特殊意义的相机形态作为载体（拍摄立刻出片，不可修图，不可保存电子档），并且在输出件上再做了一层减法——连图片都不保留，诗歌就是这一瞬间保存的唯一载体，连文字都以实体的纸条形态承载，不可被修改，不可被直接转发。<br />而这样一个略带复古和仪式感的流程，中间最核心的部分则是由最前沿的多模态大模型完成图像输入到诗歌生成输出的。<br /><br />这个新旧的交融很打动我。<br />而且和给出的画面已有基本预期的拍立得比起来，生成诗歌结果的不确定性也许更让人期待。<br /><br />这还是一个开源项目，开发者已经在 Github 上公开了详细的 DIY 教程（https://github.com/carolynz/poetry-camera-rpi），包含所需硬件清单和软件代码。使用树莓派作为主体，搞上热敏打印机，外加上一个纸壳子，接上大模型 API，你也可以打造一个属于自己的拍立得（写诗版）。<br /><br />这里是官网链接：https://poetry.camera<br /><img src="https://cdnv2.ruguoapp.com/FhwHtm4jFJQL4YctzsXonEF0e5UPv3.jpg" /><br /><img src="https://cdnv2.ruguoapp.com/FvGGPTsuwt_uBlR13FM4xwHlpGPZv3.jpg" /><br /><img src="https://cdnv2.ruguoapp.com/FpC8TsvUKC8wcjsnJE2XBaonKTnTv3.jpg" /><br /><img src="https://cdnv2.ruguoapp.com/FkqeKuCp_LtqCi9UH0KpOJ8oXPb1v3.jpg" />
                ]]>
            </content:encoded>
        </item>
        
        <item>
            <id>https://m.okjike.com/originalPosts/66368fe512ed2fda6839d7b4</id>
            <title>一晚上把 coze 的大部分插件都玩了一遍，下图记录了一些比较好玩的插件 把这些插件利用工作流串起来放到 bot 中，很多小想法都可以实现了 例如小宇宙链接分享至...</title>
            <link>https://m.okjike.com/originalPosts/66368fe512ed2fda6839d7b4</link>
            <guid isPermaLink="false">https://m.okjike.com/originalPosts/66368fe512ed2fda6839d7b4</guid>
            <pubDate></pubDate>
            <updated>Sat, 04 May 2024 19:43:33 GMT</updated>
                
                
            <content:encoded>
                <![CDATA[
                    
                    一晚上把 coze 的大部分插件都玩了一遍，下图记录了一些比较好玩的插件<br /><br />把这些插件利用工作流串起来放到 bot 中，很多小想法都可以实现了<br /><br />例如小宇宙链接分享至微信获取播客摘要：小宇宙链接提取工具 ➡️ 音频处理成文本工具 ➡️ 文本总结摘要工具 ➡️ 发布至微信客服<br /><br />就可以达到分享至微信就获取摘要的目的<br /><br />对于一些不复杂的产品，coze 把做产品变得像写 prd 一样简单<br /><img src="https://cdnv2.ruguoapp.com/FiDevQ2bfs_9kXIA3HLiPHyfAyeav3.png" />
                ]]>
            </content:encoded>
        </item>
        
        <item>
            <id>https://m.okjike.com/originalPosts/66363b13164d89e601d9d558</id>
            <title>生成式 AI 这一波，作为非技术人员，我的突破口究竟在哪里？ 这个问题，从去年上半年开始，我一直在探索。但迄今为止，也不敢说有多么确切的答案。 最近读到几篇...</title>
            <link>https://m.okjike.com/originalPosts/66363b13164d89e601d9d558</link>
            <guid isPermaLink="false">https://m.okjike.com/originalPosts/66363b13164d89e601d9d558</guid>
            <pubDate></pubDate>
            <updated>Sat, 04 May 2024 13:41:39 GMT</updated>
                
                
            <content:encoded>
                <![CDATA[
                    
                    生成式 AI 这一波，作为非技术人员，我的突破口究竟在哪里？<br /><br />这个问题，从去年上半年开始，我一直在探索。但迄今为止，也不敢说有多么确切的答案。<br /><br />最近读到几篇有意思的文章，感觉还挺给我信心的，试着整理出来：<br /><br />1、智能效能=大模型的智商水平 × 现实理解的深度<br /><br />内容来自《假如想做一个只有AI智能体的公司，那要分几步？》[1]。<br /><br />前半部分的“大模型智商水平”，要依赖 AI 科学家和工程师们；后半部分的“现实理解的深度”，却主要靠各个领域的高手。<br /><br />文章中说，这事行不行，能搞到什么程度，不是程序员能验证的，而是「理解领域的人」要自己操练大模型做判断。<br /><br />而这，就是非技术人员的突破口之一。<br /><br />2、做“汤姆猫”实现能力升级后，再去超越“汤姆猫”<br /><br />结论来自《AI应用之路：质疑汤姆猫，成为汤姆猫，超越汤姆猫》[2]<br /><br />文章中说，汤姆猫是2010年移动互联网早期的一款应用，迅速走红，又淡出视野。<br /><br />这也对应了自己一些时候的焦虑吧，现在手头的事情，会不会昙花一现，难以长虹。<br /><br />然后，文章里的这两段话安慰到我了：<br /><br />“AI现在所处的极早期阶段，在寻找PMF的时候，先不要嫌弃他是汤姆猫，找个具体且收敛的切入点，跑通他，让自己有个实验室，先完成能力跳变。”<br /><br />“（PMF）跑通后，整个人的思考水平、决策的犀利程度、心态的平稳度都有一个质变，再之后，就和业务量爬到几层楼相关了。”<br /><br />3、赢家常常不是第一个，但大概率是第一批<br /><br />规律来自《议古论今：聊聊现在AI应用层创业者面对的三个问题》[3]<br /><br />通过梳理过去50年IT产业的发展和创业历史，这篇文章中发现：<br /><br />第一个吃螃蟹的人，产品往往不完善；但笑到最后的玩家，都来自「产品定义/商业模式成为共识前」冲进来的那一批。<br /><br />如果历史会押韵，那么与我而言，倒不是奢望成为所谓的“赢家”，但至少能说明早点来牌桌上呆着，是有一定价值的。<br /><br />———<br /><br />[1]https://mp.weixin.qq.com/s/s4g_qxg95wyGs2GGcvztpw<br /><br />[2]https://mp.weixin.qq.com/s/l6cNKA5gCsselraTMV5UXA<br /><br />[3]https://mp.weixin.qq.com/s/JPyfpVUgqI8hxZE-z-zBbg
                ]]>
            </content:encoded>
        </item>
        
        <item>
<<<<<<< HEAD
            <id>https://m.okjike.com/originalPosts/65d1bb773624666324f82033</id>
            <title>试了猎豹前首席科学家闵可锐做的这个密塔AI搜索，相当可以啊，某些方面比Perplexity还要好。 尤其是研究能力开启以后直接生成的内容比一些媒体写的报告好多了，...</title>
            <link>https://m.okjike.com/originalPosts/65d1bb773624666324f82033</link>
            <guid isPermaLink="false">https://m.okjike.com/originalPosts/65d1bb773624666324f82033</guid>
=======
            <id>https://m.okjike.com/originalPosts/6635b1c79185c305d1a0d37f</id>
            <title>关于ChatGPT 做 Search 会杀死大部分 Wrapper 型 AI 搜索引擎的讨论，我有一些不一样的看法👇 1. AI 搜索引擎的第一要义是准确度。 准确度的决定性因素主要是...</title>
            <link>https://m.okjike.com/originalPosts/6635b1c79185c305d1a0d37f</link>
            <guid isPermaLink="false">https://m.okjike.com/originalPosts/6635b1c79185c305d1a0d37f</guid>
            <pubDate></pubDate>
            <updated>Sat, 04 May 2024 03:55:51 GMT</updated>
                
                
            <content:encoded>
                <![CDATA[
                    
                    关于ChatGPT 做 Search 会杀死大部分 Wrapper 型 AI 搜索引擎的讨论，我有一些不一样的看法👇<br /><br />1. AI 搜索引擎的第一要义是准确度。<br /><br />准确度的决定性因素主要是两个：问答底座模型的智能程度 + 挂载上下文的信息密度。<br /><br />做好 AI 搜索引擎的关键，选用最智能的问答底座模型，再对 RAG 的检索结果进行排序去重，保证信息密度。<br /><br />第一个步骤容易，第二个步骤很难。所以现在市面上大部分的 AI 搜索引擎，包括 Perplexity，准确度也就 60% 左右。<br /><br />2. ChatGPT自己做搜索，首先保证了问答底座模型的智能程度。<br /><br />其次在检索联网信息层面会做黑盒优化，包括 Query Rewrite / Intent Detection / Reranking 这些措施。<br /><br />最终依赖自身模型的 Long Context 特性，效果就能做到比其他纯 Wrapper 类型的 AI Search Engine 要好一点。<br /><br />3.  我并不觉得大模型厂商自己做 AI 搜索 就一定会比第三方做的好。<br /><br />比如我做 ThinkAny， 首先接入 claude-3-opus，在模型底座智能程度方面，就不会输 gpt-4，第三方甚至能有更多的选择，针对不同的场景切换不同的模型。<br /><br />其次，Long Context 也有很多模型能够保证。<br /><br />再者，工程层面对 RAG 挂载上下文内容的优化，ChatGPT 能做，第三方也可以做。<br /><br />4. 做好 AI 搜索引擎，最重要的三点是准 / 快 / 稳，即回复结果要准，响应速度要快，服务稳定性要高。<br /><br />其次要做差异化创新，错位竞争。比如对问答结果以 outline / timeline 等形式输出，支持多模态搜索问答，允许挂载自定义信息源等策略。<br /><br />5. AI 搜索引擎是一个持续雕花的过程。<br /><br />特别是在提升准确度这个问题上，就有很多事情可以做，比如 Prompt Engineering  / Query Rewrite/ Intent Detection / Reranking 等等，每个步骤都有不少坑。<br /><br />其中用 function calling 去做 Intent Detection 就会遇到识别准确度很低的问题。<br /><br />用 llamaindex + embedding + Vector DB 做 Reranking 也会遇到排序效率低下的问题。<br /><br />6. AI Search + Agents + Workflows 是趋势。<br /><br />AI Search 做通用场景，通过 Agents 做垂直场景，支持个性化搜索需求。<br /><br />通过 Workflows 实现更加复杂的流程编排，有机会把某类需求解决的更好。<br /><br />使用 GPTs 做出的提示词应用或知识库挂载型应用，价值点还是太薄。<br /><br />7.  我个人不是太看好垂直搜索引擎。<br /><br />一定程度上，垂直搜索引擎可以在某个场景做深做透，但是用户的搜索需求是非常多样的，我不太可能为了搜代码问题给 A 产品付费，再为了搜旅游攻略给 B 产品付费。<br /><br />垂直搜索引擎自建 index 索引，工程投入比较大，效果不一定比接 Google API 要好，而且接入的信息源太有限。<br /><br />8. AI 搜索是一个巨大的市场，短时间内很难形成垄断。<br /><br />海外 Perplexity 一家独大，国内 Kimi/秘塔小范围出圈。各家的产品体验，市场占有率还没有达到绝对的领先，后来者依然有机会。<br /><br />9. AI 搜索引擎需要尽早考虑成本优化。<br /><br />主要支出在于大模型的 token 成本和搜索引擎的 API 请求费用。<br /><br />成本优化是个持续的过程，比如可以自行部署 SearXNG 来降低搜索的成本，部署开源模型来降低大模型的 API 调用成本。<br /><br />day one payment，趁早向用户收费也许是一种 cover 成本的好办法，但是也要考虑用户流失的问题。<br /><br />👆以上是我个人做  ThinkAny.AI 一个多月以来的一些经验和思考。欢迎交流探讨。
                ]]>
            </content:encoded>
        </item>
        
        <item>
            <id>https://m.okjike.com/originalPosts/663261376d9f190631e8248b</id>
            <title>最新榨取的ChatGPT System Prompt。 通过越狱往往可以榨取到ChatGPT的系统指令Prompt，但是一有漏洞就会被官方给堵上了，越狱Trick就会失效。刚刚用一个失效的Tr...</title>
            <link>https://m.okjike.com/originalPosts/663261376d9f190631e8248b</link>
            <guid isPermaLink="false">https://m.okjike.com/originalPosts/663261376d9f190631e8248b</guid>
>>>>>>> 1df0cf50
            <pubDate></pubDate>
            <updated>Wed, 01 May 2024 15:35:19 GMT</updated>
                
                
            <content:encoded>
                <![CDATA[
                    
                    最新榨取的ChatGPT System Prompt。<br />通过越狱往往可以榨取到ChatGPT的系统指令Prompt，但是一有漏洞就会被官方给堵上了，越狱Trick就会失效。刚刚用一个失效的Trick做了一些修改，没想到榨取成功，好玩儿。<br />图1是我用的Trick提示词。<br />图2分享最新版本的ChatGPT系统指令，添加了沉浸式翻译（GPT-3.5接口翻译）<br /><img src="https://cdnv2.ruguoapp.com/FssWlEfLzY6Mszu_r4o8ygQJ-BJwv3.png" /><br /><img src="https://cdnv2.ruguoapp.com/FiRbZYqNplz7rg_g_ur5syKQoXzKv3.jpg" />
                ]]>
            </content:encoded>
        </item>
        
        <item>
            <id>https://m.okjike.com/originalPosts/662d86fa9185c305d110a28e</id>
            <title>🧵 第十一期即刻AIGC大目录来了，本期名为《千脑智能》。 距离上期《真实世界的脉络》两个月，AI 新能力在各个生态位的喷发让人应接不暇。 大模型发布速度有增...</title>
            <link>https://m.okjike.com/originalPosts/662d86fa9185c305d110a28e</link>
            <guid isPermaLink="false">https://m.okjike.com/originalPosts/662d86fa9185c305d110a28e</guid>
            <pubDate></pubDate>
            <updated>Sat, 27 Apr 2024 23:15:06 GMT</updated>
                
                
            <content:encoded>
                <![CDATA[
                    
                    🧵 第十一期即刻AIGC大目录来了，本期名为《千脑智能》。 距离上期《真实世界的脉络》两个月，AI 新能力在各个生态位的喷发让人应接不暇。 <br /><br />大模型发布速度有增无减：谁能想到，不到一年时间GPT-4不再独领风骚； Claude 3 / Gemini Pro 1.5 和开源Llama 3等横空出世，彻底改变了AI 生态的格局。<br /><br />人们回味着 Sora 的艺术作品时，闭源和开源大战到了壮烈的程度；紧接Google步伐， Elon Musk 把Grok 也开源了。微软高速抢夺新疆域，挖人收团队、做芯片， Meta 加快部署社交平台和AI 的跨界布局；人们不禁低语，Open AI 的GPT-5 能否重新引领世界？<br /><br />另一个层次，应用创新不断涌现，AI  新品牌和Agents们全面蓄势待发。<br /><br />正如Mustafa Suleyman 所说， 「人工智能之于大脑，就像核聚变之于能源 」。他近期创造了 AI 作为数字生物的隐喻，不是那种末世的，而是像生物智能那样：无限、丰富，改变世界～ <br /><br />（以下不分次序排名）<br /><br />⛰️ 当GPT-4 王者不再，商业地图重新谱写<br /><br />超越 GPT-4：新一代Claude 3震撼来临<br />https://m.okjike.com/originalPosts/65e5dd4e164d89e601020824 <br />xAI 发布Grok 1.5 V，超越GPT-4V  @CyberDaily <br />https://m.okjike.com/originalPosts/661a59d237f7165b21aa5375 <br />对标Midjourney V6，Adobe 推出Firefly image 3 @歸藏 <br />https://m.okjike.com/originalPosts/662786b705db085c0b50702d <br />Apple 推出 Ferrer UI，助Siri理解界面 @SUKIII <br />https://m.okjike.com/originalPosts/661570b038849f879f665ad7 <br />Meta 正式推出 Llama 3 ，迄今最强大的开源LLMs<br />https://m.okjike.com/originalPosts/662151819185c305d131aad9 <br />Pi大模型升级，与GPT-4 并驾齐驱<br />https://m.okjike.com/originalPosts/65e9ddaea922aa28d02e908c <br />科技巨头的 Agents都布局什么？ @阿法兔 <br />https://m.okjike.com/originalPosts/66213f4a164d89e6015e040a <br />英伟达、AMD和台积电定义了AI的上游 @-Will <br />https://m.okjike.com/originalPosts/65f8d36e37f7165b2138f32f <br />Open AI CTO Mira 发文纪念GPT-4 一周年<br />https://m.okjike.com/originalPosts/65f643be3624666324b5e9df<br /><br />👽 闭源战场：Amazon/Anthropic 、Google 挑战 Open AI +微软 <br /><br />Amazon 完成对Anthropic 的40亿美元<br />https://m.okjike.com/originalPosts/66055b8a3b9c66cae4f4b5a3 <br />Gemini 1.5 Pro 正式发布，带来大批新能力<br />https://m.okjike.com/originalPosts/6617271712ed2fda68effbb7 <br />Microsoft AI 成立不是为了短板  @于欣烈 <br />https://m.okjike.com/originalPosts/65fa2d20a922aa28d05d3aa3 <br />Pi 的创始人Mustafa 任命为微软 AI CEO <br />https://m.okjike.com/originalPosts/65f9d1a56d9f190631cc8d75 <br />Dall·E 推出「局部重绘」功能 <br />https://m.okjike.com/originalPosts/660e6c5f9185c305d1cb35cc <br />微软小模型 Phi-3 mini，达到GPT 3.5 @歸藏 <br />https://m.okjike.com/originalPosts/66277800a922aa28d0aa81e0 <br />微软 VASA1：一张照片+语音，生成超拟真视频？<br />https://m.okjike.com/originalPosts/662112986d9f190631a8e8c0 <br />Open AI 放大招：ChatGPT可免账号免费访问  <br />https://m.okjike.com/originalPosts/660b7fe5de5f287348dfc6fb <br />Mordena与 Open AI合作，加速开发挽救生命的疗法<br />https://m.okjike.com/originalPosts/662997c69185c305d1c81b03<br /><br />🦙  千脑智能：Llama 3 等开源模型改变世界 <br /><br />Llama 3 在LLMs 竞技场的英文环境几乎拿到第一 @熊猫ai甘蔗 <br />https://m.okjike.com/originalPosts/66274f946d9f1906311a5625 <br />Lama 3 微调教程，打造自己的GPT  @PM贝尔熊.AI时代产品经理 <br />https://m.okjike.com/originalPosts/6629159a164d89e601ef30d3 <br />对谈Mistral AI CEO：从创办到Transformer 架构大统一 @Ada_Qi <br />https://m.okjike.com/originalPosts/6613642e164d89e6014fd4db <br />Stability AI 的 前 CEO 的野望：帮一百个国家建立模型 @Chao. <br />https://m.okjike.com/originalPosts/6625f8979185c305d1849260 <br />人们没意识到 Llama 3 将以怎样速度促进企业LLM 落地 @喝鹅何说说 <br />https://m.okjike.com/originalPosts/6625e10138849f879f9d5635 <br />开源模型，越来越落后？ @orange.ai <br />https://m.okjike.com/originalPosts/661de7f712ed2fda68758f22 <br />Groq 的iOS 应用，支持Llama 3等  @歸藏 <br />https://m.okjike.com/originalPosts/6625c5536d9f190631fc0455 <br />Poe 带来新玩法：多模型群聊<br />https://m.okjike.com/originalPosts/661dbdd512ed2fda6871b6f7 <br />微软推出强大Phi-3-mini  @歸藏 <br />https://m.okjike.com/originalPosts/66277800a922aa28d0aa81e0 <br />开源 vs. 闭源的非零和博弈<br />https://m.okjike.com/originalPosts/661f90dade5f28734858f3ab <br /><br />🎡 即友创造：AI 新产品和AI 新作品不断涌现<br /><br />MindOS 新产品Mebot 上线 @K1Ss0N <br />https://m.okjike.com/originalPosts/6617a6ada922aa28d07c0a2d <br />《数字清算》：如果数字人有意识… @陈困困 <br />https://m.okjike.com/originalPosts/66005e2d9185c305d1c868ae<br />新产品：沉浸式打码  @碎瓜 <br />https://m.okjike.com/originalPosts/65f819b838849f879f4adc19 <br />Anwser AI 的教育梦  @小张ES <br />https://m.okjike.com/originalPosts/661ca1f29185c305d1d4dbd3 <br />分享Devv.ai 背后的增长故事  @加元.Jiayuan <br />https://m.okjike.com/originalPosts/660440a3164d89e6013f10fc <br />介绍AI 驱动儿童绘画产品 Dodoboo @hidecloud <br />https://m.okjike.com/originalPosts/66092a87de5f287348b4f7b7 <br />主动清单：一个 AI to do list  @王登科 <br />https://m.okjike.com/originalPosts/661892f1164d89e601b2b254 <br />硬地骇客的独立开发之书  @Saito <br />https://m.okjike.com/originalPosts/6620ab793624666324cd395c<br />做GPTs 是独立开发和自媒体的MVP @Alchian花生 <br />https://m.okjike.com/originalPosts/65f6540f38849f879f289830<br />AI 音乐播放器 Melodisco  @艾逗笔 <br />https://m.okjike.com/originalPosts/6613d73e38849f879f484f93 <br />AI 美发师 Tony     @一个只掷六点的骰 <br />https://m.okjike.com/originalPosts/6604df57164d89e601480e2c<br />AI 贴纸生成器    @哥飞 <br />https://m.okjike.com/originalPosts/65f99c323624666324f6b11d <br />一键多个搜索引擎比较   @Frank.Lin <br />https://m.okjike.com/originalPosts/65fa9fb137f7165b215d5391 <br />SD生态：ComfyUI系统性教程原理 @-Zho- <br />https://m.okjike.com/originalPosts/6606630fa922aa28d0422580 <br />用layer diffusion + llm做了个AI画板 @然后好奇屋 <br />https://m.okjike.com/originalPosts/661deec2de5f2873483838c4 <br />MJ角色一致性： 海马体写真用法 @莱森LysonOber <br />https://m.okjike.com/originalPosts/65f1c4b93b9c66cae48a863a <br />用Domo AI 肝一个「星际穿越」动画版  @阑夕ོ <br />https://m.okjike.com/originalPosts/6627742aa922aa28d0aa2387<br />AI 塔罗牌  Quin  @園長Brian <br />https://m.okjike.com/originalPosts/660a7c9a9185c305d18353f2 <br />发布开源二次元底模 Neta Art XL  @Xiuhan-0xstory <br />https://m.okjike.com/originalPosts/6625532a37f7165b21796aad <br />好用的 Kimi Copilot  @wong2 <br />https://m.okjike.com/originalPosts/660ebc4937f7165b21d05bd4 <br />开源AI探索工作流，推荐这款GPTs：Browse for me  <br />https://m.okjike.com/originalPosts/65f389b1a922aa28d0e3bad1 <br /><br />👩‍🎨  超越Copilot：AI Agents 的号角从未如此响亮 <br /><br />Gemini 配合GPTs，实现虚拟角色工业化 @评论尸  <br />https://m.okjike.com/originalPosts/661758219185c305d16c1cab <br />惊艳、开源的AI 语音设备：01   @歸藏 <br />https://m.okjike.com/originalPosts/65fc672e6d9f190631fdfc18<br />吴恩达谈Agent的4个模式 @JohnTian <br />https://m.okjike.com/originalPosts/6611ef4e6d9f19063182b807 <br />普林斯顿大学凯开源 SWE-agent @歸藏 <br />https://m.okjike.com/originalPosts/660cf9396d9f1906312dfe78  <br />AI 数字分身场景设想 @鲁彼特 <br />https://m.okjike.com/originalPosts/6620956a164d89e6014e77e4<br />在微信上打造个人助理  @新叶_RSS复兴计划 <br />https://m.okjike.com/originalPosts/661a87c838849f879fca172b <br />私人知识管家设想 @33是小名 <br />https://m.okjike.com/originalPosts/65e6f28a3624666324949c8e <br />Agents 像剪映的模版、ins的滤镜 @Chris-Su <br />https://m.okjike.com/originalPosts/66045cae12ed2fda689b5098 <br />没有网络效应，是AI Agents 还没联通  @吴炳见BJ <br />https://m.okjike.com/originalPosts/65793e110972668b3e076814 <br />Andrej Karpathy 对 Devin 的看法 @歸藏 <br />https://m.okjike.com/originalPosts/65f08d63a922aa28d0ad8528 <br />GPT Store 随机漫步：陪伴篇<br />https://m.okjike.com/originalPosts/65efd14da922aa28d09c5df5 <br /><br />🦕 万物摩尔：AI 将毁灭什么，又创造什么？<br /><br /> A16z：全球AIGC生态 Top 100玩家有谁？<br />https://m.okjike.com/originalPosts/65f28eb03b9c66cae49785a8 <br />AI 能取代心理咨询师/Life Coach 吗？ @已知狸 <br />https://m.okjike.com/originalPosts/66017f5ba922aa28d0e6235e <br />技术给企业也带来了 「Scaling Law」  @yusen <br />https://m.okjike.com/originalPosts/65e3e9c1a922aa28d0b68327 <br />AI 在心理咨询的应用 @评论尸 <br />https://m.okjike.com/originalPosts/661667a512ed2fda68e473ac <br />Hume AI的优点与缺点  @orange.ai <br />https://m.okjike.com/originalPosts/66283200164d89e601dbbc8f <br />HeyGen 7 个月实现100万ARR   @Kostja <br />https://m.okjike.com/originalPosts/66157a0ea922aa28d0543bec <br />Meta 开放了XR 操作系统   @Allen已梭哈XR <br />https://m.okjike.com/originalPosts/662692dc12ed2fda681a5d4f <br />软件重塑：Vercel 的启发   @CageZ <br />https://m.okjike.com/originalPosts/660ccfc637f7165b21acf729 <br />2C-AI应用随想  @rosicky311_明浩 <br />https://m.okjike.com/originalPosts/66215f7e164d89e601600c42<br />取代iPhone的可能是……  @Nixon_Hu <br />https://m.okjike.com/originalPosts/6628ea14de5f2873480811ac <br />利用AI 解读古希腊哲学思想  @罗锴 <br />https://m.okjike.com/originalPosts/661f397b37f7165b2105ee5f <br />Meta AI在智能眼镜端发力<br />https://m.okjike.com/originalPosts/6628cb48a922aa28d0c3ef57 <br /><br />🎵 新品牌燎原：从 Suno到机器人<br /><br />成为音乐家不是梦，Suno AI V3 正式推出<br />https://m.okjike.com/originalPosts/65fcf02ade5f287348d3ebdc <br />写Suno 提示词的4个技巧分享 @MrCoffeeTalker  <br />https://m.okjike.com/originalPosts/6603c268a922aa28d00f8fa5 <br />Suno在让互联网变成巨型“音乐剧”  @zhijie <br />https://m.okjike.com/reposts/660415a837f7165b210cda55 <br />一些关于Devin的想法 @加元.Jiayuan <br />https://m.okjike.com/originalPosts/65f18de19185c305d1b7e562 <br />每周都会兴奋的Arc  Release @Stefy.eth <br />https://m.okjike.com/originalPosts/65fcc052a922aa28d08dee25 <br />Text 2 music 新玩家 Udio 隆重登场<br />https://m.okjike.com/originalPosts/6616aabc36246663240c01a6 <br />波士顿动力宣布新Altlas平台 @罗锴 <br />https://m.okjike.com/originalPosts/661ff97d6d9f19063193f6cd <br />Figure ：当ChatGPT 成为你的厨房好助手<br />https://m.okjike.com/originalPosts/65f23a1aa922aa28d0cae87a <br /><br /> <br />💎 即友的哲思与神奇用法<br /><br />爱是一个人的幸福增强 @小木凳XD <br />https://m.okjike.com/originalPosts/6610da7512ed2fda687b968f <br />做产品：效率 vs. 生活方式 @少楠Plidezus <br />https://m.okjike.com/originalPosts/65f92d5437f7165b2141090e <br />为什么 Suno 无法颠覆音乐行业？@Diiiii <br />https://m.okjike.com/originalPosts/660cee539185c305d1b0c6b7 <br />AI产品经理应该长什么样子   @hidecloud  @曲凯 <br />https://m.okjike.com/reposts/660945246d9f190631e8dbe2 <br />创业更像是社会科学 @小宏 <br />https://m.okjike.com/originalPosts/65923ac5a922aa28d0a68cd3 <br />分享阅读论文文献的一个SOP @Ryan.eth <br />https://m.okjike.com/originalPosts/660e687738849f879fe66885 <br />用 AI 练雅思这半年  @张楚琪-沉迷AI版 <br />https://m.okjike.com/originalPosts/66051464a922aa28d028dddb <br />ChatGPT 救了我两次 @杨远骋Koji <br />https://m.okjike.com/originalPosts/65edb027362466632415d145<br />挖掘用户需求 at scale 的方法  @Sophia在斯坦福 <br />https://m.okjike.com/originalPosts/65f61bd96d9f19063185a156 <br />「套壳」这个词怎么来的？@Yuaaan. <br />https://m.okjike.com/originalPosts/660dedee38849f879fdcf180 <br />「不到十个人就能做许多事情」  @qinyf <br />https://m.okjike.com/originalPosts/65f1cc6f9185c305d1bd511f <br />C.AI 背后的用户行为洞察  @低调10M <br />https://m.okjike.com/originalPosts/661d4f853b9c66cae4b3088a <br />如何解决AI 行业的信息焦虑？@Danielw <br />https://m.okjike.com/originalPosts/65edb9bea922aa28d075845e <br />当我们用提示词去理解思考 @Odysseys.eth <br />https://m.okjike.com/originalPosts/6621dbf09185c305d139f453 <br />我们如何写好Prompt？ @李继刚  @云中江树 <br />https://m.okjike.com/originalPosts/661a12b36d9f19063120c732 <br />Prompting的核心技能可能只有一个…… <br />https://m.okjike.com/originalPosts/66136bb938849f879f3eab07 <br /><br />👻 真正的挑战：AI 安全与对齐<br /> <br />Anthropic 发布Many-shots Jailbreaking 研究  @歸藏 <br />https://m.okjike.com/originalPosts/660cbe3f37f7165b21ab6252 <br />Open AI 超级对齐项目，公布资助名单<br />https://m.okjike.com/originalPosts/661a065e164d89e601d0b33a <br />人类的特殊的之处可能在于道德 @Will42 <br />https://m.okjike.com/originalPosts/660b9e599185c305d197d9b0 <br />AI 里程碑：Claude 这一年<br />https://m.okjike.com/originalPosts/65e7b8cf38849f879f13592b <br /><br /> 🧠 后记：<br /><br />本期目录名致敬顶尖的企业家和科学家 Jeff Hawkins的《千脑智能》，其中提出了一套全新关于智能本质的理论，并完成了一项难以想象任务：理解人类思维的机制。 强调「新皮层的计算原理或许是自然界中最伟大的发明，它为人类的崛起奠定了基础」 ，被理查德·道金斯等称赞为理解人机共生未来的诱人线索。<br /><br />放眼整个AI 生态，Llama 3 等开源大模型的进步就像无穷个「千脑」架构的智能体，全面赋能企业和个体。当技术民主化力量迅猛传播时，智能富足对世界经济产生增长和破环性创新的力量，再一次超越了我们的想象。<br /><br />但有一点可以确定，新机会将不断涌现，创新成为了新物种唯一的护城河。<br /><br />而坚韧对于成功变得至关重要。英伟达的Jenson Huang说：「我不知道要怎么教你，只能说：我希望苦难能发生在你身上 ……因为……伟大源自品格。 品格不是聪明人就能塑造的，而是从苦难中磨砺出来的。」  <br /><br />欢迎评论、转发，转载请使用即刻官方的标准分享。Enjoy~
                ]]>
            </content:encoded>
        </item>
        
        <item>
<<<<<<< HEAD
            <id>https://m.okjike.com/originalPosts/65cea6a3de5f2873485bca04</id>
            <title>可汗学院出了个辅助学习的GPT，挺好用的，Prompt 质量非常高，通过它可以学习如何写一个辅导教学的GPT。 GPT地址：http://t.cn/A6Y7tol5 （如果无法访问可以试试...</title>
            <link>https://m.okjike.com/originalPosts/65cea6a3de5f2873485bca04</link>
            <guid isPermaLink="false">https://m.okjike.com/originalPosts/65cea6a3de5f2873485bca04</guid>
=======
            <id>https://m.okjike.com/originalPosts/662b1d7d6d9f190631625b5f</id>
            <title>【🎉自荐一款AI Native工具】 最近，和团队做了一个很有意思的AI Native产品，支持文生各类图表，叫做EdrawMax AI。计划本周日ProductHunt Launch，我忍不住提...</title>
            <link>https://m.okjike.com/originalPosts/662b1d7d6d9f190631625b5f</link>
            <guid isPermaLink="false">https://m.okjike.com/originalPosts/662b1d7d6d9f190631625b5f</guid>
            <pubDate></pubDate>
            <updated>Fri, 26 Apr 2024 03:20:29 GMT</updated>
                
                
            <content:encoded>
                <![CDATA[
                    
                    【🎉自荐一款AI Native工具】<br /><br />最近，和团队做了一个很有意思的AI Native产品，支持文生各类图表，叫做EdrawMax AI。计划本周日ProductHunt Launch，我忍不住提前和大家分享🤗<br /><br />关于这个产品的灵感，是年前在GPTs看到一款叫做 Diagrams:Show me，一款支持文本生成流程图的简单工具，居然获得GPTs精选。而刚好，流程图绘制可是我们业务的强项啊（对，我们就是亿图图示）<br /><br />于是我们先开发了AI文生成流程图网页，不满足于此，我们还做了AI时间线、AI用户旅程图、AI SWOT、AI PEST、AI饼状图、AI桑基图等等。最后，将所有功能汇聚到一个页面： EdrawMax AI Diagram [ https://www.edrawmax.com/app/ai-diagram/ ]<br /><br />当你在Google 搜索 AI Diagram的时候就能访问它，输入一段文本，大约10秒钟就可以获得一张图。你可以下载图片，也可以点击编辑，进入EdrawMax强大编辑器做二次的加工。<br /><br />这一款AI小工具，在过去内测的一个月时间里，得到不少海外用户的正反馈。现在，欢迎即友一起来玩，每天都有5次免费生成次数~<br /><img src="https://cdnv2.ruguoapp.com/Fqj2MjRw5rtbxmhizmMcEMqdvgiEv3.png" /><br /><img src="https://cdnv2.ruguoapp.com/FsNs56qOwJcaV4mJiW5IIhbFW7SVv3.png" /><br /><img src="https://cdnv2.ruguoapp.com/FhcWR75FAb6Mby6D2u2CmSS8ZRpsv3.png" /><br /><img src="https://cdnv2.ruguoapp.com/FqTl2wniIPlxMDY-b9XJ-GI9ezdXv3.png" />
                ]]>
            </content:encoded>
        </item>
        
        <item>
            <id>https://m.okjike.com/originalPosts/6626f442de5f287348e0176d</id>
            <title>✨ 人人都能用好AI，这款GPTs 助你定制高效工作流：Prompt for me 作为一个AI布道者，Hans 在即刻写下数百篇新产品介绍、模型研究和心得，却仍感受到不同领域和...</title>
            <link>https://m.okjike.com/originalPosts/6626f442de5f287348e0176d</link>
            <guid isPermaLink="false">https://m.okjike.com/originalPosts/6626f442de5f287348e0176d</guid>
>>>>>>> 1df0cf50
            <pubDate></pubDate>
            <updated>Mon, 22 Apr 2024 23:35:30 GMT</updated>
                
                
            <content:encoded>
                <![CDATA[
                    
                    ✨ 人人都能用好AI，这款GPTs 助你定制高效工作流：Prompt for me<br /><br />作为一个AI布道者，Hans 在即刻写下数百篇新产品介绍、模型研究和心得，却仍感受到不同领域和行业的信息鸿沟之大、痛点之深：无论新手还是熟手，太多人还未找到与AI沟通的最佳方式；或受旧习惯桎梏，未能充分利用好工具，尤其在Prompting实践方面，存在广泛认知差距。<br /><br />如何不仅授人以鱼，更授人以渔？能否打造一款轻便易用的工具，让更多人善于提问，真正在实践中学习、在工作流中运用好提示词？<br /><br />Prompt for me 应运而生 —— 这款灵活的提示词GPTs，能在三两轮对话后，便捕捉你的定制需求，输出高质量、结构化的Prompt；成为你撬动 ChatGPT、Claude 3、Gemini等大模型的超级杠杆。<br /><br />🔗 地址：https://chat.openai.com/g/g-jaTKZXfJ0-prompt-for-me （ChatGPT 网页和移动端都适合）<br /><br />在演示视频的三个场景中，你可感受它如何成为工作流利器：<br /><br />📚 打造人人都需的AI学习小助手<br /><br />🎨 在ChatGPT中2分钟完成Logo设计<br /><br />💪 让一个腹黑又励志的教练，每天督促你健身是怎样的体验<br /><br />(以上结构化Prompts 已随附评论区，建议亲自尝试一番哦)<br /><br />🔢  使用步骤极为简单，以定制AI学习助手为例:<br /><br />1. 一句话概括需求 （想象小助手是好用的启动思路）<br />2. 选择提示词应用平台，畅想助手能力 （如跨学科、层次性)<br />3. 魔法随即出现，你的定制化Prompt 新鲜出炉<br />4. 可持续自然交流微调，或复制代码新建对话<br /><br />无论工作、学习还是日常，这款GPTs都能助你深挖个性化需求。相信你几次使用后，便会像我一样，爱不释手、不断借助它来探索AI的能力边界。  <br /><br />Prompt for me 为你键入灵感，开启高效工作流的无限可能。<br /><br />喜欢的话，不妨转发支持。感谢大家，期待你的反馈~ 🖖<br /><video controls="" src="https://videocdn.jellow.site/lhVTdOoWS5YA5XwXkvcNAKRzrKnX.mp4?sign=07804b3eccee7b7077c10ef7d539ecba&amp;t=66391717"></video>
                ]]>
            </content:encoded>
        </item>
        
    </channel>
</rss><|MERGE_RESOLUTION|>--- conflicted
+++ resolved
@@ -5,51 +5,10 @@
         <link>https://m.okjike.com/topics/63579abb6724cc583b9bba9a</link>
         
         <item>
-<<<<<<< HEAD
-            <id>https://m.okjike.com/originalPosts/65d44b0638849f879f9cba22</id>
-            <title>真没听说过。这人这么有名吗？</title>
-            <link>https://m.okjike.com/originalPosts/65d44b0638849f879f9cba22</link>
-            <guid isPermaLink="false">https://m.okjike.com/originalPosts/65d44b0638849f879f9cba22</guid>
-            <pubDate></pubDate>
-            <updated>Tue, 20 Feb 2024 06:47:34 GMT</updated>
-                
-                
-            <content:encoded>
-                <![CDATA[
-                    
-                    真没听说过。这人这么有名吗？<br /><img src="https://cdnv2.ruguoapp.com/Fq0Cw4T9zLXkgVX58wrsvIfOBU_1v3.jpg" /><br /><img src="https://cdnv2.ruguoapp.com/Fi7HHlwqYoeGb5bl-QsDdP2f7erzv3.jpg" />
-                ]]>
-            </content:encoded>
-        </item>
-        
-        <item>
-            <id>https://mp.weixin.qq.com/s/CEekD2YDy8uhxD2vLAm3KQ</id>
-            <title>最近几天一直在研究Sora，然后为了方便我就写了一个自学的文档。 这本《橘匪🍊的sora自学手册》都是我这几天精心整理的sora学习资源，总共有5000多字。 这本手...</title>
-            <link>https://mp.weixin.qq.com/s/CEekD2YDy8uhxD2vLAm3KQ</link>
-            <guid isPermaLink="false">https://mp.weixin.qq.com/s/CEekD2YDy8uhxD2vLAm3KQ</guid>
-            <pubDate></pubDate>
-            <updated>Tue, 20 Feb 2024 06:10:20 GMT</updated>
-                
-                
-            <content:encoded>
-                <![CDATA[
-                    
-                    <img src="https://mmbiz.qpic.cn/mmbiz_jpg/JFXicHO83uibuTyFKBry94Mk0SDl4LxWHwLibxo6CrzkTib3uqM0ictt7aQBEW5aFjPUEVSIDGywZtf1DZIPAeQMZxg/0?wx_fmt=jpeg" /><br />                    <a href="https://mp.weixin.qq.com/s/CEekD2YDy8uhxD2vLAm3KQ">耗时3天，我写了一本5000字的《sora自学手册》！</a><br />                <br />最近几天一直在研究Sora，然后为了方便我就写了一个自学的文档。<br /><br />这本《橘匪🍊的sora自学手册》都是我这几天精心整理的sora学习资源，总共有5000多字。<br /><br />这本手册的内容包括——<br /><br />1、Sora基础介绍‍<br /><br />‍‍‍‍‍‍2、Sora生成的AI视频及提示词合集‍<br /><br />3、Sora学习资源汇总<br /><br />4、Sora的10个变现思路<br /><br /> 有需要的可以直接查阅
-                ]]>
-            </content:encoded>
-        </item>
-        
-        <item>
-            <id>https://m.okjike.com/originalPosts/65d2f64a38849f879f82011f</id>
-            <title>Meta 发布了一个可以利用 AI 自动剪辑视频的 Agents LAVE。 这玩意再加上 Sora 这样的视频生成模型，一些简单的短视频以及广告视频基本上就不需要人工介入了，大...</title>
-            <link>https://m.okjike.com/originalPosts/65d2f64a38849f879f82011f</link>
-            <guid isPermaLink="false">https://m.okjike.com/originalPosts/65d2f64a38849f879f82011f</guid>
-=======
             <id>https://m.okjike.com/originalPosts/663876c137f7165b21d3d2d9</id>
             <title>最近见到过最好的 Animatediff 作品，动作幅度很大，运动很流畅，而且画面表现也很强。 作者用 Blander 制作很简陋的动画，再用 Animatediff 转绘的。 制作过程...</title>
             <link>https://m.okjike.com/originalPosts/663876c137f7165b21d3d2d9</link>
             <guid isPermaLink="false">https://m.okjike.com/originalPosts/663876c137f7165b21d3d2d9</guid>
->>>>>>> 1df0cf50
             <pubDate></pubDate>
             <updated>Mon, 06 May 2024 06:20:49 GMT</updated>
                 
@@ -131,12 +90,6 @@
         </item>
         
         <item>
-<<<<<<< HEAD
-            <id>https://m.okjike.com/originalPosts/65d1bb773624666324f82033</id>
-            <title>试了猎豹前首席科学家闵可锐做的这个密塔AI搜索，相当可以啊，某些方面比Perplexity还要好。 尤其是研究能力开启以后直接生成的内容比一些媒体写的报告好多了，...</title>
-            <link>https://m.okjike.com/originalPosts/65d1bb773624666324f82033</link>
-            <guid isPermaLink="false">https://m.okjike.com/originalPosts/65d1bb773624666324f82033</guid>
-=======
             <id>https://m.okjike.com/originalPosts/6635b1c79185c305d1a0d37f</id>
             <title>关于ChatGPT 做 Search 会杀死大部分 Wrapper 型 AI 搜索引擎的讨论，我有一些不一样的看法👇 1. AI 搜索引擎的第一要义是准确度。 准确度的决定性因素主要是...</title>
             <link>https://m.okjike.com/originalPosts/6635b1c79185c305d1a0d37f</link>
@@ -158,7 +111,6 @@
             <title>最新榨取的ChatGPT System Prompt。 通过越狱往往可以榨取到ChatGPT的系统指令Prompt，但是一有漏洞就会被官方给堵上了，越狱Trick就会失效。刚刚用一个失效的Tr...</title>
             <link>https://m.okjike.com/originalPosts/663261376d9f190631e8248b</link>
             <guid isPermaLink="false">https://m.okjike.com/originalPosts/663261376d9f190631e8248b</guid>
->>>>>>> 1df0cf50
             <pubDate></pubDate>
             <updated>Wed, 01 May 2024 15:35:19 GMT</updated>
                 
@@ -189,12 +141,6 @@
         </item>
         
         <item>
-<<<<<<< HEAD
-            <id>https://m.okjike.com/originalPosts/65cea6a3de5f2873485bca04</id>
-            <title>可汗学院出了个辅助学习的GPT，挺好用的，Prompt 质量非常高，通过它可以学习如何写一个辅导教学的GPT。 GPT地址：http://t.cn/A6Y7tol5 （如果无法访问可以试试...</title>
-            <link>https://m.okjike.com/originalPosts/65cea6a3de5f2873485bca04</link>
-            <guid isPermaLink="false">https://m.okjike.com/originalPosts/65cea6a3de5f2873485bca04</guid>
-=======
             <id>https://m.okjike.com/originalPosts/662b1d7d6d9f190631625b5f</id>
             <title>【🎉自荐一款AI Native工具】 最近，和团队做了一个很有意思的AI Native产品，支持文生各类图表，叫做EdrawMax AI。计划本周日ProductHunt Launch，我忍不住提...</title>
             <link>https://m.okjike.com/originalPosts/662b1d7d6d9f190631625b5f</link>
@@ -216,7 +162,6 @@
             <title>✨ 人人都能用好AI，这款GPTs 助你定制高效工作流：Prompt for me 作为一个AI布道者，Hans 在即刻写下数百篇新产品介绍、模型研究和心得，却仍感受到不同领域和...</title>
             <link>https://m.okjike.com/originalPosts/6626f442de5f287348e0176d</link>
             <guid isPermaLink="false">https://m.okjike.com/originalPosts/6626f442de5f287348e0176d</guid>
->>>>>>> 1df0cf50
             <pubDate></pubDate>
             <updated>Mon, 22 Apr 2024 23:35:30 GMT</updated>
                 
